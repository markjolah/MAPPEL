--- conflicted
+++ resolved
@@ -23,8 +23,6 @@
 except ImportError:
     pass
 
-<<<<<<< HEAD
-=======
 try:
     from _Gauss2DMLE import Gauss2DMLE
     _WrapModelClass(Gauss2DMLE)
@@ -46,8 +44,4 @@
     from _Gauss2DsMAP import Gauss2DsMAP
     _WrapModelClass(Gauss2DsMAP)
 except ImportError:
-    pass
-
-
-
->>>>>>> e83ce13b
+    pass